--- conflicted
+++ resolved
@@ -147,7 +147,6 @@
 	if h.emitters.evtLocalAddrsUpdated, err = h.eventbus.Emitter(&event.EvtLocalAddressesUpdated{}); err != nil {
 		return nil, err
 	}
-<<<<<<< HEAD
 
 	hostKey := h.Peerstore().PrivKey(h.ID())
 	if hostKey == nil {
@@ -158,8 +157,6 @@
 			log.Errorf("error creating peer record manager. peer record support disabled. err: %s", err)
 		}
 	}
-=======
->>>>>>> f72f751f
 
 	h.proc = goprocessctx.WithContextAndTeardown(ctx, func() error {
 		if h.natmgr != nil {
@@ -327,16 +324,11 @@
 
 // SignalAddressChange signals to the host that it needs to determine whether our listen addresses have recently
 // changed.
-<<<<<<< HEAD
-=======
 // Warning: this interface is unstable and may disappear in the future.
->>>>>>> f72f751f
 func (h *BasicHost) SignalAddressChange() {
 	select {
 	case h.addrChangeChan <- struct{}{}:
 	default:
-<<<<<<< HEAD
-=======
 	}
 }
 
@@ -367,7 +359,6 @@
 
 	if !addrsAdded && len(evt.Removed) == 0 {
 		return nil
->>>>>>> f72f751f
 	}
 
 	return &evt
@@ -389,7 +380,6 @@
 		case <-p.Closing():
 			return
 		}
-<<<<<<< HEAD
 
 		//  emit an EvtLocalAddressesUpdatedEvent & a Push Identify if our listen addresses have changed.
 		addrs := h.Addrs()
@@ -407,56 +397,6 @@
 	}
 }
 
-func makeUpdatedAddrEvent(prev, current []ma.Multiaddr) *event.EvtLocalAddressesUpdated {
-	prevmap := make(map[string]ma.Multiaddr, len(prev))
-	evt := event.EvtLocalAddressesUpdated{Diffs: true}
-	addrsAdded := false
-
-	for _, addr := range prev {
-		prevmap[string(addr.Bytes())] = addr
-	}
-	for _, addr := range current {
-		_, ok := prevmap[string(addr.Bytes())]
-		updated := event.UpdatedAddress{Address: addr}
-		if ok {
-			updated.Action = event.Maintained
-		} else {
-			updated.Action = event.Added
-			addrsAdded = true
-=======
-
-		//  emit an EvtLocalAddressesUpdatedEvent & a Push Identify if our listen addresses have changed.
-		addrs := h.Addrs()
-		changeEvt := makeUpdatedAddrEvent(lastAddrs, addrs)
-		if changeEvt != nil {
-			lastAddrs = addrs
-		}
-
-		if changeEvt != nil {
-			err := h.emitters.evtLocalAddrsUpdated.Emit(*changeEvt)
-			if err != nil {
-				log.Warnf("error emitting event for updated addrs: %s", err)
-			}
-			h.ids.Push()
->>>>>>> f72f751f
-		}
-		evt.Current = append(evt.Current, updated)
-		delete(prevmap, string(addr.Bytes()))
-	}
-	for _, addr := range prevmap {
-		updated := event.UpdatedAddress{Action: event.Removed, Address: addr}
-		evt.Removed = append(evt.Removed, updated)
-	}
-
-	if !addrsAdded && len(evt.Removed) == 0 {
-		return nil
-	}
-<<<<<<< HEAD
-
-	return &evt
-=======
->>>>>>> f72f751f
-}
 
 // ID returns the (local) peer.ID associated with this Host
 func (h *BasicHost) ID() peer.ID {
